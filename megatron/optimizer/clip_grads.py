# Copyright (c) 2022, NVIDIA CORPORATION. All rights reserved.

"""Gradient clipping."""

import torch
<<<<<<< HEAD
=======
from torch import inf
>>>>>>> 3316e811

try:
    from torch._six import inf as inf
except ModuleNotFoundError:
    from torch import inf as inf

from deepspeed.accelerator import get_accelerator

if get_accelerator().device_name() == 'cuda':
    from apex.multi_tensor_apply import multi_tensor_applier
    import amp_C


from megatron.model.module import param_is_not_shared
<<<<<<< HEAD
from megatron.mpu.layers import param_is_not_tensor_parallel_duplicate
from deepspeed.accelerator import get_accelerator
=======
from megatron.core.tensor_parallel import param_is_not_tensor_parallel_duplicate

>>>>>>> 3316e811

def clip_grad_norm_fp32(parameters, grads_for_norm,
                        max_norm, norm_type=2,
                        model_parallel_group=None):
    """Clips gradient norm of an iterable of parameters whose gradients
       are in fp32.

    This is adapted from torch.nn.utils.clip_grad.clip_grad_norm_ and
    added functionality to handle model parallel parameters. Note that
    the gradients are modified in place.

    Arguments:
        parameters (Iterable[Tensor] or Tensor): an iterable of Tensors or a
            single Tensor that will have gradients normalized
        grads_for_norm (Iterable[Tensor]): an iterable of Tensors or a single
            Tensor that will be used for calculating the grad norm.
        max_norm (float or int): max norm of the gradients
        norm_type (float or int): type of the used p-norm. Can be ``'inf'`` for
            infinity norm.
        model_parallel_group (group): given the nature of the distributed
            optimizer, this is passed as an argument.

    Returns:
        Total norm of the parameters (viewed as a single vector).
    """

    if isinstance(parameters, torch.Tensor):
        parameters = [parameters]
    if isinstance(grads_for_norm, torch.Tensor):
        grads_for_norm = [grads_for_norm]

    # Grads.
    grads = []
    for param in parameters:
<<<<<<< HEAD
        grad_not_none = param.grad is not None
        is_not_shared = param_is_not_shared(param)
        is_not_tp_duplicate = param_is_not_tensor_parallel_duplicate(param)
        grad = param.grad.detach()
        if grad_not_none:
            # Make sure the grads are in fp32
            assert param.grad.type() == 'torch.{}.FloatTensor'.format(get_accelerator().device_name())
            grads.append(grad)
        if grad_not_none and is_not_shared and is_not_tp_duplicate:
            grads_for_norm.append(grad)
=======
        if param.grad is not None:
            assert param.grad.type() == 'torch.cuda.FloatTensor'
            grads.append(param.grad.detach())
>>>>>>> 3316e811

    # Norm parameters.
    max_norm = float(max_norm)
    norm_type = float(norm_type)
    total_norm = 0.0

    # Calculate norm.
    if norm_type == inf:
        total_norm = max(grad.abs().max() for grad in grads_for_norm)
        total_norm_cuda = get_accelerator().FloatTensor([float(total_norm)])
        # Take max across all model-parallel GPUs.
        torch.distributed.all_reduce(total_norm_cuda,
                                     op=torch.distributed.ReduceOp.MAX,
                                     group=model_parallel_group)
        total_norm = total_norm_cuda[0].item()

    else:
        if norm_type == 2.0:
<<<<<<< HEAD
            if get_accelerator().device_name() == 'cuda':
                dummy_overflow_buf = get_accelerator().IntTensor([0])
                # Use apex's multi-tensor applier for efficiency reasons.
                # Multi-tensor applier takes a function and a list of list
                # and performs the operation on that list all in one kernel.
=======
            dummy_overflow_buf = torch.cuda.IntTensor([0])
            # Use apex's multi-tensor applier for efficiency reasons.
            # Multi-tensor applier takes a function and a list of list
            # and performs the operation on that list all in one kernel.
            if grads_for_norm:
>>>>>>> 3316e811
                grad_norm, _ = multi_tensor_applier(
                    amp_C.multi_tensor_l2norm,
                    dummy_overflow_buf,
                    [grads_for_norm],
                    False # no per-parameter norm
                )
            else:
<<<<<<< HEAD
                grad_norm = torch.norm(grads_for_norm,p=2.0)
=======
                grad_norm = torch.cuda.FloatTensor([0])
>>>>>>> 3316e811
            # Since we will be summing across data parallel groups,
            # we need the pow(norm-type).
            total_norm = grad_norm ** norm_type
        else:
            for grad in grads_for_norm:
                grad_norm = torch.norm(grad, norm_type)
                total_norm += grad_norm ** norm_type

        # Sum across all model-parallel GPUs.
        torch.distributed.all_reduce(total_norm,
                                     op=torch.distributed.ReduceOp.SUM,
                                     group=model_parallel_group)
        total_norm = total_norm.item() ** (1.0 / norm_type)

    # Scale.
    clip_coeff = max_norm / (total_norm + 1.0e-6)
    if clip_coeff < 1.0:
        if get_accelerator().device_name() == 'cuda':
            dummy_overflow_buf = get_accelerator().IntTensor([0])
            multi_tensor_applier(amp_C.multi_tensor_scale,
                                dummy_overflow_buf,
                                [grads, grads],
                                clip_coeff)
        else:
            for g in grads:
                g.detach().mul_(clip_coeff.to(g.device))

    return total_norm


def count_zeros_fp32(parameters, model_parallel_group):

    if isinstance(parameters, torch.Tensor):
        parameters = [parameters]

    # Filter parameters based on:
    #   - grad should not be none
    #   - parameter should not be shared
    #   - should not be a replica due to tensor model parallelism
    total_num_zeros = torch.cuda.FloatTensor([0.0])
    for param in parameters:
        grad_not_none = param.grad is not None
        is_not_shared = param_is_not_shared(param)
        is_not_tp_duplicate = param_is_not_tensor_parallel_duplicate(param)
        if grad_not_none and is_not_shared and is_not_tp_duplicate:
            grad = param.grad.detach()
            num_zeros = grad.numel() - torch.count_nonzero(grad)
            total_num_zeros = num_zeros + total_num_zeros

    # Sum across all model-parallel GPUs.
    torch.distributed.all_reduce(total_num_zeros,
                                 op=torch.distributed.ReduceOp.SUM,
                                 group=model_parallel_group)

    total_num_zeros = total_num_zeros.item()

    return total_num_zeros<|MERGE_RESOLUTION|>--- conflicted
+++ resolved
@@ -3,31 +3,19 @@
 """Gradient clipping."""
 
 import torch
-<<<<<<< HEAD
-=======
-from torch import inf
->>>>>>> 3316e811
-
 try:
     from torch._six import inf as inf
 except ModuleNotFoundError:
     from torch import inf as inf
 
 from deepspeed.accelerator import get_accelerator
-
 if get_accelerator().device_name() == 'cuda':
     from apex.multi_tensor_apply import multi_tensor_applier
     import amp_C
 
-
 from megatron.model.module import param_is_not_shared
-<<<<<<< HEAD
-from megatron.mpu.layers import param_is_not_tensor_parallel_duplicate
-from deepspeed.accelerator import get_accelerator
-=======
 from megatron.core.tensor_parallel import param_is_not_tensor_parallel_duplicate
 
->>>>>>> 3316e811
 
 def clip_grad_norm_fp32(parameters, grads_for_norm,
                         max_norm, norm_type=2,
@@ -62,22 +50,9 @@
     # Grads.
     grads = []
     for param in parameters:
-<<<<<<< HEAD
-        grad_not_none = param.grad is not None
-        is_not_shared = param_is_not_shared(param)
-        is_not_tp_duplicate = param_is_not_tensor_parallel_duplicate(param)
-        grad = param.grad.detach()
-        if grad_not_none:
-            # Make sure the grads are in fp32
+        if param.grad is not None:
             assert param.grad.type() == 'torch.{}.FloatTensor'.format(get_accelerator().device_name())
-            grads.append(grad)
-        if grad_not_none and is_not_shared and is_not_tp_duplicate:
-            grads_for_norm.append(grad)
-=======
-        if param.grad is not None:
-            assert param.grad.type() == 'torch.cuda.FloatTensor'
             grads.append(param.grad.detach())
->>>>>>> 3316e811
 
     # Norm parameters.
     max_norm = float(max_norm)
@@ -96,31 +71,22 @@
 
     else:
         if norm_type == 2.0:
-<<<<<<< HEAD
             if get_accelerator().device_name() == 'cuda':
-                dummy_overflow_buf = get_accelerator().IntTensor([0])
+                dummy_overflow_buf = torch.cuda.IntTensor([0])
                 # Use apex's multi-tensor applier for efficiency reasons.
                 # Multi-tensor applier takes a function and a list of list
                 # and performs the operation on that list all in one kernel.
-=======
-            dummy_overflow_buf = torch.cuda.IntTensor([0])
-            # Use apex's multi-tensor applier for efficiency reasons.
-            # Multi-tensor applier takes a function and a list of list
-            # and performs the operation on that list all in one kernel.
-            if grads_for_norm:
->>>>>>> 3316e811
-                grad_norm, _ = multi_tensor_applier(
-                    amp_C.multi_tensor_l2norm,
-                    dummy_overflow_buf,
-                    [grads_for_norm],
-                    False # no per-parameter norm
-                )
+                if grads_for_norm:
+                    grad_norm, _ = multi_tensor_applier(
+                        amp_C.multi_tensor_l2norm,
+                        dummy_overflow_buf,
+                        [grads_for_norm],
+                        False # no per-parameter norm
+                    )
+                else:
+                    grad_norm = torch.cuda.FloatTensor([0])
             else:
-<<<<<<< HEAD
                 grad_norm = torch.norm(grads_for_norm,p=2.0)
-=======
-                grad_norm = torch.cuda.FloatTensor([0])
->>>>>>> 3316e811
             # Since we will be summing across data parallel groups,
             # we need the pow(norm-type).
             total_norm = grad_norm ** norm_type
