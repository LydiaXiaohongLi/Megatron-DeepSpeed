# coding=utf-8
# Copyright (c) 2020, NVIDIA CORPORATION.  All rights reserved.
#
# Licensed under the Apache License, Version 2.0 (the "License");
# you may not use this file except in compliance with the License.
# You may obtain a copy of the License at
#
#     http://www.apache.org/licenses/LICENSE-2.0
#
# Unless required by applicable law or agreed to in writing, software
# distributed under the License is distributed on an "AS IS" BASIS,
# WITHOUT WARRANTIES OR CONDITIONS OF ANY KIND, either express or implied.
# See the License for the specific language governing permissions and
# limitations under the License.

"""Megatron global variables."""

import os
import sys
import time
from functools import reduce
import operator
import torch

from megatron import dist_signal_handler
from megatron.tokenizer import build_tokenizer
from .microbatches import build_num_microbatches_calculator

_GLOBAL_ARGS = None
_GLOBAL_NUM_MICROBATCHES_CALCULATOR = None
_GLOBAL_TOKENIZER = None
_GLOBAL_TENSORBOARD_WRITER = None
_GLOBAL_ADLR_AUTORESUME = None
_GLOBAL_TIMERS = None
_GLOBAL_SIGNAL_HANDLER = None
_GLOBAL_MEMORY_BUFFER = None

def get_args():
    """Return arguments."""
    _ensure_var_is_initialized(_GLOBAL_ARGS, 'args')
    return _GLOBAL_ARGS


def get_num_microbatches():
    return _GLOBAL_NUM_MICROBATCHES_CALCULATOR.get()


def get_current_global_batch_size():
    return _GLOBAL_NUM_MICROBATCHES_CALCULATOR.get_current_global_batch_size()


def update_num_microbatches(consumed_samples, consistency_check=True):
    _GLOBAL_NUM_MICROBATCHES_CALCULATOR.update(consumed_samples,
                                               consistency_check)


def get_tokenizer():
    """Return tokenizer."""
    _ensure_var_is_initialized(_GLOBAL_TOKENIZER, 'tokenizer')
    return _GLOBAL_TOKENIZER


def get_tensorboard_writer():
    """Return tensorboard writer. It can be None so no need
    to check if it is initialized."""
    return _GLOBAL_TENSORBOARD_WRITER


def get_adlr_autoresume():
    """ADLR autoresume object. It can be None so no need
    to check if it is initialized."""
    return _GLOBAL_ADLR_AUTORESUME


def get_timers():
    """Return timers."""
    _ensure_var_is_initialized(_GLOBAL_TIMERS, 'timers')
    return _GLOBAL_TIMERS


def get_signal_handler():
    _ensure_var_is_initialized(_GLOBAL_SIGNAL_HANDLER, 'signal handler')
    return _GLOBAL_SIGNAL_HANDLER


def get_global_memory_buffer():
    _ensure_var_is_initialized(_GLOBAL_MEMORY_BUFFER, 'global memory buffer')
    return _GLOBAL_MEMORY_BUFFER


def _set_signal_handler():
    global _GLOBAL_SIGNAL_HANDLER
    _ensure_var_is_not_initialized(_GLOBAL_SIGNAL_HANDLER, 'signal handler')
    _GLOBAL_SIGNAL_HANDLER = dist_signal_handler.DistributedSignalHandler().__enter__()

<<<<<<< HEAD
def set_global_variables(args):
=======

def set_global_variables(extra_args_provider=None, args_defaults={},
                         ignore_unknown_args=False):
>>>>>>> d07d29df
    """Set args, tokenizer, tensorboard-writer, adlr-autoresume, and timers."""

    assert args is not None

    _ensure_var_is_not_initialized(_GLOBAL_ARGS, 'args')
    set_args(args)

    _build_num_microbatches_calculator(args)
    if args.vocab_file:
        _ = _build_tokenizer(args)
    _set_tensorboard_writer(args)
    _set_adlr_autoresume(args)
    _set_timers()
    _set_global_memory_buffer()

    if args.exit_signal_handler:
        _set_signal_handler()
    

def set_args(args):
    global _GLOBAL_ARGS
    _GLOBAL_ARGS = args


def _parse_args(extra_args_provider=None, defaults={},
                ignore_unknown_args=False):
    """Parse entire arguments."""
    global _GLOBAL_ARGS
    _ensure_var_is_not_initialized(_GLOBAL_ARGS, 'args')


    _GLOBAL_ARGS = args
    return _GLOBAL_ARGS


def _build_num_microbatches_calculator(args):

    global _GLOBAL_NUM_MICROBATCHES_CALCULATOR
    _ensure_var_is_not_initialized(_GLOBAL_NUM_MICROBATCHES_CALCULATOR,
                                   'num microbatches calculator')

    _GLOBAL_NUM_MICROBATCHES_CALCULATOR = build_num_microbatches_calculator(
        args)


def _build_tokenizer(args):
    """Initialize tokenizer."""
    global _GLOBAL_TOKENIZER
    _ensure_var_is_not_initialized(_GLOBAL_TOKENIZER, 'tokenizer')
    _GLOBAL_TOKENIZER = build_tokenizer(args)
    return _GLOBAL_TOKENIZER


def rebuild_tokenizer(args):
    global _GLOBAL_TOKENIZER
    _GLOBAL_TOKENIZER = None
    return _build_tokenizer(args)


def _set_tensorboard_writer(args):
    """Set tensorboard writer."""
    global _GLOBAL_TENSORBOARD_WRITER
    _ensure_var_is_not_initialized(_GLOBAL_TENSORBOARD_WRITER,
                                   'tensorboard writer')

    if hasattr(args, 'tensorboard_dir') and \
       args.tensorboard_dir and args.rank == (args.world_size - 1):
        try:
            from torch.utils.tensorboard import SummaryWriter
            print('> setting tensorboard ...')
            _GLOBAL_TENSORBOARD_WRITER = SummaryWriter(
                log_dir=args.tensorboard_dir,
                max_queue=args.tensorboard_queue_size)
        except ModuleNotFoundError:
            print('WARNING: TensorBoard writing requested but is not '
                  'available (are you using PyTorch 1.1.0 or later?), '
                  'no TensorBoard logs will be written.', flush=True)


def _set_adlr_autoresume(args):
    """Initialize ADLR autoresume."""
    global _GLOBAL_ADLR_AUTORESUME
    _ensure_var_is_not_initialized(_GLOBAL_ADLR_AUTORESUME, 'adlr autoresume')

    if args.adlr_autoresume:
        if args.rank == 0:
            print('enabling autoresume ...', flush=True)
        sys.path.append(os.environ.get('SUBMIT_SCRIPTS', '.'))
        try:
            from userlib.auto_resume import AutoResume
        except BaseException:
            print('ADLR autoresume is not available, exiting ...')
            sys.exit()

        _GLOBAL_ADLR_AUTORESUME = AutoResume


def _set_timers():
    """Initialize timers."""
    global _GLOBAL_TIMERS
    _ensure_var_is_not_initialized(_GLOBAL_TIMERS, 'timers')
    _GLOBAL_TIMERS = Timers()

def _set_global_memory_buffer():
    """Initialize global buffer"""
    global _GLOBAL_MEMORY_BUFFER
    _ensure_var_is_not_initialized(_GLOBAL_MEMORY_BUFFER, 'global memory buffer')
    _GLOBAL_MEMORY_BUFFER = GlobalMemoryBuffer()


def _ensure_var_is_initialized(var, name):
    """Make sure the input variable is not None."""
    assert var is not None, '{} is not initialized.'.format(name)


def _ensure_var_is_not_initialized(var, name):
    """Make sure the input variable is not None."""
    assert var is None, '{} is already initialized.'.format(name)


class _Timer:
    """Timer."""

    def __init__(self, name):
        self.name_ = name
        self.elapsed_ = 0.0
        self.started_ = False
        self.start_time = time.time()

    def start(self):
        """Start the timer."""
        assert not self.started_, 'timer has already been started'
        torch.cuda.synchronize()
        self.start_time = time.time()
        self.started_ = True

    def stop(self):
        """Stop the timer."""
        assert self.started_, 'timer is not started'
        torch.cuda.synchronize()
        self.elapsed_ += (time.time() - self.start_time)
        self.started_ = False

    def reset(self):
        """Reset timer."""
        self.elapsed_ = 0.0
        self.started_ = False

    def elapsed(self, reset=True):
        """Calculate the elapsed time."""
        started_ = self.started_
        # If the timing in progress, end it first.
        if self.started_:
            self.stop()
        # Get the elapsed time.
        elapsed_ = self.elapsed_
        # Reset the elapsed time
        if reset:
            self.reset()
        # If timing was in progress, set it back.
        if started_:
            self.start()
        return elapsed_


class Timers:
    """Group of timers."""

    def __init__(self):
        self.timers = {}

    def __call__(self, name):
        if name not in self.timers:
            self.timers[name] = _Timer(name)
        return self.timers[name]

    def write(self, names, writer, iteration, normalizer=1.0, reset=False):
        """Write timers to a tensorboard writer"""
        # currently when using add_scalars,
        # torch.utils.add_scalars makes each timer its own run, which
        # polutes the runs list, so we just add each as a scalar
        assert normalizer > 0.0
        for name in names:
            value = self.timers[name].elapsed(reset=reset) / normalizer
            writer.add_scalar(name + '-time', value, iteration)

    def log(self, names, normalizer=1.0, reset=True):
        """Log a group of timers."""
        assert normalizer > 0.0
        string = 'time (ms)'
        for name in names:
            elapsed_time = self.timers[name].elapsed(
                reset=reset) * 1000.0 / normalizer
            string += ' | {}: {:.2f}'.format(name, elapsed_time)
        if torch.distributed.is_initialized():
            if torch.distributed.get_rank() == (
                    torch.distributed.get_world_size() - 1):
                print(string, flush=True)
        else:
            print(string, flush=True)


class GlobalMemoryBuffer:
    """Global buffer to avoid dynamic memory allocations.
    Caller should ensure that buffers of the same name 
    are not used concurrently."""

    def __init__(self):
        self.buffer = {}

    def get_tensor(self, tensor_shape, dtype, name):
        required_len = reduce(operator.mul, tensor_shape, 1)
        if self.buffer.get((name, dtype), None) is None or \
                self.buffer[(name, dtype)].numel() < required_len:
            self.buffer[(name, dtype)] = \
                torch.empty(required_len,
                            dtype=dtype,
                            device=torch.cuda.current_device(),
                            requires_grad=False)

        return self.buffer[(name, dtype)][0:required_len].view(*tensor_shape)<|MERGE_RESOLUTION|>--- conflicted
+++ resolved
@@ -93,13 +93,9 @@
     _ensure_var_is_not_initialized(_GLOBAL_SIGNAL_HANDLER, 'signal handler')
     _GLOBAL_SIGNAL_HANDLER = dist_signal_handler.DistributedSignalHandler().__enter__()
 
-<<<<<<< HEAD
+
+
 def set_global_variables(args):
-=======
-
-def set_global_variables(extra_args_provider=None, args_defaults={},
-                         ignore_unknown_args=False):
->>>>>>> d07d29df
     """Set args, tokenizer, tensorboard-writer, adlr-autoresume, and timers."""
 
     assert args is not None
